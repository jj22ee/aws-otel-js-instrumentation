--- conflicted
+++ resolved
@@ -1,12 +1,8 @@
 // Copyright Amazon.com, Inc. or its affiliates. All Rights Reserved.
 // SPDX-License-Identifier: Apache-2.0
 
-<<<<<<< HEAD
 import { diag } from '@opentelemetry/api';
 
-const AGENT_OBSERVABILITY_ENABLED = 'AGENT_OBSERVABILITY_ENABLED';
-
-=======
 const AGENT_OBSERVABILITY_ENABLED = 'AGENT_OBSERVABILITY_ENABLED';
 
 // Bypass `readonly` restriction of a Type.
@@ -14,7 +10,6 @@
 // https://www.typescriptlang.org/docs/handbook/release-notes/typescript-2-8.html#improved-control-over-mapped-type-modifiers
 export type Mutable<T> = { -readonly [P in keyof T]: T[P] };
 
->>>>>>> 17a58929
 export const getNodeVersion = () => {
   const nodeVersion = process.versions.node;
   const versionParts = nodeVersion.split('.');
@@ -39,7 +34,6 @@
   }
 
   return agentObservabilityEnabled.toLowerCase() === 'true';
-<<<<<<< HEAD
 };
 
 /**
@@ -60,6 +54,4 @@
   );
 
   return undefined;
-=======
->>>>>>> 17a58929
 };