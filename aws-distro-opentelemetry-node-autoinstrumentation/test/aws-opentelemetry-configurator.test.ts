--- conflicted
+++ resolved
@@ -804,54 +804,8 @@
       delete process.env.OTEL_EXPORTER_OTLP_TRACES_PROTOCOL;
     });
 
-<<<<<<< HEAD
-  it('testCheckEmfExporterEnabled', () => {
-    process.env.OTEL_METRICS_EXPORTER = 'first,awsemf,third';
-    checkEmfExporterEnabled();
-    expect(process.env.OTEL_METRICS_EXPORTER).toEqual('first,third');
-  });
-
-  it('testCreateEmfExporter', async () => {
-    process.env.OTEL_EXPORTER_OTLP_LOGS_HEADERS =
-      'x-aws-log-group=/test/log/group/name,x-aws-log-stream=test_log_stream_name,x-aws-metric-namespace=TEST_NAMESPACE';
-    const exporter = createEmfExporter();
-    expect(exporter).toBeInstanceOf(AWSCloudWatchEMFExporter);
-    delete process.env.OTEL_EXPORTER_OTLP_LOGS_HEADERS;
-  });
-
-  it('testIsAwsOtlpEndpoint', () => {
-    expect(isXrayOtlpEndpoint('https://xray.us-east-1.amazonaws.com/v1/traces')).toBeTruthy();
-    expect(isXrayOtlpEndpoint('https://lambda.us-east-1.amazonaws.com/v1/traces')).toBeFalsy();
-    expect(isXrayOtlpEndpoint('https://xray.us-east-1.amazonaws.com/v1/logs')).toBeFalsy();
-  });
-
-  it('testvalidateAndFetchLogsHeader', () => {
-    process.env.OTEL_EXPORTER_OTLP_LOGS_HEADERS =
-      'x-aws-log-group=/test/log/group/name,x-aws-log-stream=test_log_stream_name,x-aws-metric-namespace=TEST_NAMESPACE';
-    let headerSettings = validateAndFetchLogsHeader();
-    expect(headerSettings).toEqual({
-      logGroup: '/test/log/group/name',
-      logStream: 'test_log_stream_name',
-      namespace: 'TEST_NAMESPACE',
-      isValid: true,
-    });
-
-    delete process.env.OTEL_EXPORTER_OTLP_LOGS_HEADERS;
-    headerSettings = validateAndFetchLogsHeader();
-    expect(headerSettings).toEqual({
-      isValid: false,
-      logGroup: '',
-      logStream: '',
-      namespace: '',
-    });
-  });
-
-  it('ExportUnsampledSpanForAgentObservabilityTest', () => {
-    const spanProcessorsToTest: SpanProcessor[] = [];
-=======
     it('ExportUnsampledSpanForAgentObservabilityTest', () => {
       const spanProcessorsToTest: SpanProcessor[] = [];
->>>>>>> ad3e0d38
 
       // Test with agent observability disabled
       AwsOpentelemetryConfigurator.exportUnsampledSpanForAgentObservability(spanProcessorsToTest, Resource.empty());
@@ -1171,6 +1125,47 @@
     });
   });
 
+  it('testCheckEmfExporterEnabled', () => {
+    process.env.OTEL_METRICS_EXPORTER = 'first,awsemf,third';
+    checkEmfExporterEnabled();
+    expect(process.env.OTEL_METRICS_EXPORTER).toEqual('first,third');
+  });
+
+  it('testCreateEmfExporter', async () => {
+    process.env.OTEL_EXPORTER_OTLP_LOGS_HEADERS =
+      'x-aws-log-group=/test/log/group/name,x-aws-log-stream=test_log_stream_name,x-aws-metric-namespace=TEST_NAMESPACE';
+    const exporter = createEmfExporter();
+    expect(exporter).toBeInstanceOf(AWSCloudWatchEMFExporter);
+    delete process.env.OTEL_EXPORTER_OTLP_LOGS_HEADERS;
+  });
+
+  it('testIsAwsOtlpEndpoint', () => {
+    expect(isXrayOtlpEndpoint('https://xray.us-east-1.amazonaws.com/v1/traces')).toBeTruthy();
+    expect(isXrayOtlpEndpoint('https://lambda.us-east-1.amazonaws.com/v1/traces')).toBeFalsy();
+    expect(isXrayOtlpEndpoint('https://xray.us-east-1.amazonaws.com/v1/logs')).toBeFalsy();
+  });
+
+  it('testvalidateAndFetchLogsHeader', () => {
+    process.env.OTEL_EXPORTER_OTLP_LOGS_HEADERS =
+      'x-aws-log-group=/test/log/group/name,x-aws-log-stream=test_log_stream_name,x-aws-metric-namespace=TEST_NAMESPACE';
+    let headerSettings = validateAndFetchLogsHeader();
+    expect(headerSettings).toEqual({
+      logGroup: '/test/log/group/name',
+      logStream: 'test_log_stream_name',
+      namespace: 'TEST_NAMESPACE',
+      isValid: true,
+    });
+
+    delete process.env.OTEL_EXPORTER_OTLP_LOGS_HEADERS;
+    headerSettings = validateAndFetchLogsHeader();
+    expect(headerSettings).toEqual({
+      isValid: false,
+      logGroup: '',
+      logStream: '',
+      namespace: '',
+    });
+  });
+
   function customizeExporterTest(
     config: { [x: string]: string },
     executor: () => LogRecordExporter[] | SpanExporter[],
